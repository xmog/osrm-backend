--- conflicted
+++ resolved
@@ -72,11 +72,7 @@
     try {
         LogPolicy::GetInstance().Unmute();
 #ifdef __linux__
-<<<<<<< HEAD
         if( -1 == mlockall(MCL_CURRENT | MCL_FUTURE) ) {
-=======
-        if( !mlockall(MCL_CURRENT | MCL_FUTURE) ) {
->>>>>>> b4f055f8
             SimpleLogger().Write(logWARNING) <<
                 "Process " << argv[0] << " could not be locked to RAM";
         }
